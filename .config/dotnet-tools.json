{
  "version": 1,
  "isRoot": true,
  "tools": {
    "csharpier": {
<<<<<<< HEAD
      "version": "0.28.0",
=======
      "version": "0.28.1",
>>>>>>> d26f020b
      "commands": [
        "dotnet-csharpier"
      ]
    }
  }
}<|MERGE_RESOLUTION|>--- conflicted
+++ resolved
@@ -3,11 +3,7 @@
   "isRoot": true,
   "tools": {
     "csharpier": {
-<<<<<<< HEAD
-      "version": "0.28.0",
-=======
       "version": "0.28.1",
->>>>>>> d26f020b
       "commands": [
         "dotnet-csharpier"
       ]
