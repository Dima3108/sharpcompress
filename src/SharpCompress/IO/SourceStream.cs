using System;
using System.Collections.Generic;
using System.IO;
using System.Linq;
using System.Text;
using System.Threading.Tasks;
using SharpCompress.Readers;

namespace SharpCompress.IO
{
    public class SourceStream : Stream
    {
        private long _prevSize;
        private List<FileInfo> _files;
        private List<Stream> _streams;
        private Func<int, FileInfo?> _getFilePart;
        private Func<int, Stream?> _getStreamPart;
        private int _stream;

        public SourceStream(FileInfo file, Func<int, FileInfo?> getPart, ReaderOptions options) : this(null, null, file, getPart, options)
        {
        }

        public SourceStream(Stream stream, Func<int, Stream?> getPart, ReaderOptions options) : this(stream, getPart, null, null, options)
        {
        }

        private SourceStream(Stream? stream, Func<int, Stream?>? getStreamPart, FileInfo? file, Func<int, FileInfo?>? getFilePart, ReaderOptions options)
        {
            this.ReaderOptions = options;
            _files = new List<FileInfo>();
            _streams = new List<Stream>();
            IsFileMode = file != null;
            IsVolumes = false;

            if (!IsFileMode)
            {
                _streams.Add(stream!);
                _getStreamPart = getStreamPart!;
                _getFilePart = new Func<int, FileInfo>(a => null!);
                if (stream! is FileStream)
                    _files.Add(new FileInfo(((FileStream)stream!).Name));
            }
            else
            {
                _files.Add(file!);
                _streams.Add(_files[0].OpenRead());
                _getFilePart = getFilePart!;
                _getStreamPart = new Func<int, Stream>(a => null!);
            }
            _stream = 0;
            _prevSize = 0;
        }

        public void LoadAllParts()
        {
            for (int i = 1; SetStream(i); i++)
            {
            }
            SetStream(0);
        }

        public bool IsVolumes { get; set; }

        public ReaderOptions ReaderOptions { get; }
        public bool IsFileMode { get; }

        public IEnumerable<FileInfo> Files => _files;
        public IEnumerable<Stream> Streams => _streams;

        private Stream Current => _streams[_stream];
        public bool LoadStream(int index) //ensure all parts to id are loaded
        {
            while (_streams.Count <= index)
            {
                if (IsFileMode)
                {
                    FileInfo? f = _getFilePart(_streams.Count);
                    if (f == null)
                    {
                        _stream = _streams.Count - 1;
                        return false;
                    }
                    //throw new Exception($"File part {idx} not available.");
                    _files.Add(f);
                    _streams.Add(_files.Last().OpenRead());
                }
                else
                {
                    Stream? s = _getStreamPart(_streams.Count);
                    if (s == null)
                    {
                        _stream = _streams.Count - 1;
                        return false;
                    }
                    //throw new Exception($"Stream part {idx} not available.");
                    _streams.Add(s);
                    if (s is FileStream)
                        _files.Add(new FileInfo(((FileStream)s).Name));
                }
            }
            return true;
        }
        public bool SetStream(int idx) //allow caller to switch part in multipart
        {
            if (LoadStream(idx))
                _stream = idx;
            return _stream == idx;
        }

        public override bool CanRead => true;

        public override bool CanSeek => true;

        public override bool CanWrite => false;

        public override long Length => (!IsVolumes ? _streams.Sum(a => a.Length) : Current.Length);

        public override long Position
        {
            get => _prevSize + Current.Position; //_prevSize is 0 for multivolume
            set => Seek(value, SeekOrigin.Begin);
        }

        public override void Flush()
        {
            Current.Flush();
        }

        public override int Read(byte[] buffer, int offset, int count)
        {
            if (count <= 0)
                return 0;

            int total = count;
            int r = -1;

            while (count != 0 && r != 0)
            {
                r = Current.Read(buffer, offset, (int)Math.Min(count, Current.Length - Current.Position));
                count -= r;
                offset += r;

                if (!IsVolumes && count != 0 && Current.Position == Current.Length)
                {
                    var length = Current.Length;
<<<<<<< HEAD
                    
                    if (!SetStream(_stream + 1)) //will load next file if present
                        break;
=======

                    // Load next file if present
                    if (!SetStream(_stream + 1)) 
                    {
                        break;
                    }

                    // Current stream switched
                    // Add length of previous stream
>>>>>>> 0f6f13ed
                    _prevSize += length;
                    Current.Seek(0, SeekOrigin.Begin);
                }
            }

            return total - count;
        }

        public override long Seek(long offset, SeekOrigin origin)
        {
            long pos = this.Position;
            switch (origin)
            {
                case SeekOrigin.Begin: pos = offset; break;
                case SeekOrigin.Current: pos += offset; break;
                case SeekOrigin.End: pos = Length + offset; break;
            }

            _prevSize = 0;
            if (!IsVolumes)
            {
                SetStream(0);
                while (_prevSize + Current.Length < pos)
                {
                    _prevSize += Current.Length;
                    SetStream(_stream + 1);
                }
            }

            if (pos != _prevSize + Current.Position)
                Current.Seek(pos - _prevSize, SeekOrigin.Begin);
            return pos;
        }

        public override void SetLength(long value)
        {
            throw new NotImplementedException();
        }

        public override void Write(byte[] buffer, int offset, int count)
        {
            throw new NotImplementedException();
        }

        public override void Close()
        {
            if (this.IsFileMode || !this.ReaderOptions.LeaveStreamOpen) //close if file mode or options specify it
            {
                foreach (Stream stream in _streams)
                {
                    try
                    {
                        if (stream != null)
                            stream.Dispose();
                    }
                    catch { }
                }
                _streams.Clear();
                _files.Clear();
            }
        }

        protected override void Dispose(bool disposing)
        {
            this.Close();
            base.Dispose(disposing);
        }
    }
}<|MERGE_RESOLUTION|>--- conflicted
+++ resolved
@@ -144,11 +144,6 @@
                 if (!IsVolumes && count != 0 && Current.Position == Current.Length)
                 {
                     var length = Current.Length;
-<<<<<<< HEAD
-                    
-                    if (!SetStream(_stream + 1)) //will load next file if present
-                        break;
-=======
 
                     // Load next file if present
                     if (!SetStream(_stream + 1)) 
@@ -158,7 +153,6 @@
 
                     // Current stream switched
                     // Add length of previous stream
->>>>>>> 0f6f13ed
                     _prevSize += length;
                     Current.Seek(0, SeekOrigin.Begin);
                 }
