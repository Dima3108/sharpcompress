﻿#nullable disable

using System;

namespace SharpCompress.Compressors.Xz
{
    internal static class Crc32
    {
        public const UInt32 DefaultPolynomial = 0xedb88320u;
        public const UInt32 DefaultSeed = 0xffffffffu;

        private static UInt32[] defaultTable;

        public static UInt32 Compute(ReadOnlyMemory<byte> buffer)
        {
            return Compute(DefaultSeed, buffer);
        }

        public static UInt32 Compute(UInt32 seed, ReadOnlyMemory<byte> buffer)
        {
            return Compute(DefaultPolynomial, seed, buffer);
        }

        public static UInt32 Compute(UInt32 polynomial, UInt32 seed, ReadOnlyMemory<byte> buffer)
        {
            return ~CalculateHash(InitializeTable(polynomial), seed, buffer);
        }

        private static UInt32[] InitializeTable(UInt32 polynomial)
        {
            if (polynomial == DefaultPolynomial && defaultTable != null)
            {
                return defaultTable;
            }

            var createTable = new UInt32[256];
            for (var i = 0; i < 256; i++)
            {
                var entry = (UInt32)i;
                for (var j = 0; j < 8; j++)
                {
                    if ((entry & 1) == 1)
                    {
                        entry = (entry >> 1) ^ polynomial;
                    }
                    else
                    {
                        entry = entry >> 1;
                    }
                }

                createTable[i] = entry;
            }

            if (polynomial == DefaultPolynomial)
            {
                defaultTable = createTable;
            }

            return createTable;
        }

<<<<<<< HEAD
        private static UInt32 CalculateHash(UInt32[] table, UInt32 seed, ReadOnlyMemory<byte> buffer, int start, int size)
=======
        private static UInt32 CalculateHash(UInt32[] table, UInt32 seed, ReadOnlySpan<byte> buffer)
>>>>>>> 403baf05
        {
            var crc = seed;
            int len = buffer.Length;
            for (var i = 0; i < len; i++)
            {
<<<<<<< HEAD
                crc = (crc >> 8) ^ table[buffer.Span[i] ^ crc & 0xff];
=======
                crc = (crc >> 8) ^ table[(buffer[i] ^ crc) & 0xff];
>>>>>>> 403baf05
            }

            return crc;
        }
    }
}<|MERGE_RESOLUTION|>--- conflicted
+++ resolved
@@ -60,21 +60,13 @@
             return createTable;
         }
 
-<<<<<<< HEAD
-        private static UInt32 CalculateHash(UInt32[] table, UInt32 seed, ReadOnlyMemory<byte> buffer, int start, int size)
-=======
         private static UInt32 CalculateHash(UInt32[] table, UInt32 seed, ReadOnlySpan<byte> buffer)
->>>>>>> 403baf05
         {
             var crc = seed;
             int len = buffer.Length;
             for (var i = 0; i < len; i++)
             {
-<<<<<<< HEAD
-                crc = (crc >> 8) ^ table[buffer.Span[i] ^ crc & 0xff];
-=======
                 crc = (crc >> 8) ^ table[(buffer[i] ^ crc) & 0xff];
->>>>>>> 403baf05
             }
 
             return crc;
