--- conflicted
+++ resolved
@@ -1,4 +1,4 @@
-﻿using System.Collections.Generic;
+using System.Collections.Generic;
 using System.IO;
 using System.Linq;
 using SharpCompress.Common;
@@ -49,13 +49,7 @@
             return new MultiVolumeRarReader(streams, options ?? new ReaderOptions());
         }
 
-<<<<<<< HEAD
-        #endregion
-
         protected override IEnumerable<RarReaderEntry> GetEntries(Stream stream)
-=======
-        internal override IEnumerable<RarReaderEntry> GetEntries(Stream stream)
->>>>>>> 3e60e796
         {
             volume = new RarReaderVolume(stream, Options);
             foreach (RarFilePart fp in volume.ReadFileParts())
