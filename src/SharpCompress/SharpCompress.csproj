﻿<Project Sdk="Microsoft.NET.Sdk">
  <PropertyGroup>
    <AssemblyTitle>SharpCompress - Pure C# Decompression/Compression</AssemblyTitle>
    <NeutralLanguage>en-US</NeutralLanguage>
    <VersionPrefix>0.24.0</VersionPrefix>
    <AssemblyVersion>0.24.0</AssemblyVersion>
    <FileVersion>0.24.0</FileVersion>
    <Authors>Adam Hathcock</Authors>
    <TargetFrameworks Condition="'$(LibraryFrameworks)'==''">netstandard1.3;netstandard2.0;netstandard2.1;net46</TargetFrameworks>
    <TargetFrameworks Condition=" '$(OS)' != 'Windows_NT' ">netstandard1.3;netstandard2.0;netstandard2.1</TargetFrameworks>
    <TreatWarningsAsErrors>true</TreatWarningsAsErrors>
    <AllowUnsafeBlocks>false</AllowUnsafeBlocks>
    <AssemblyName>SharpCompress</AssemblyName>
    <AssemblyOriginatorKeyFile>../../SharpCompress.snk</AssemblyOriginatorKeyFile>
    <SignAssembly>true</SignAssembly>
    <PublicSign Condition=" '$(OS)' != 'Windows_NT' ">true</PublicSign>
    <PackageId>SharpCompress</PackageId>
    <PackageTags>rar;unrar;zip;unzip;bzip2;gzip;tar;7zip;lzip;xz</PackageTags>
    <PackageProjectUrl>https://github.com/adamhathcock/sharpcompress</PackageProjectUrl>
    <PackageLicenseUrl>https://github.com/adamhathcock/sharpcompress/blob/master/LICENSE.txt</PackageLicenseUrl>
    <GenerateAssemblyTitleAttribute>false</GenerateAssemblyTitleAttribute>
    <GenerateAssemblyProductAttribute>false</GenerateAssemblyProductAttribute>
    <Description>SharpCompress is a compression library for NET Standard 1.3/2.0 that can unrar, decompress 7zip, decompress xz, zip/unzip, tar/untar lzip/unlzip, bzip2/unbzip2 and gzip/ungzip with forward-only reading and file random access APIs. Write support for zip/tar/bzip2/gzip is implemented.</Description>
    <LangVersion>latest</LangVersion>
  </PropertyGroup>

  <ItemGroup>
<<<<<<< HEAD
    <PackageReference Include="System.Text.Encoding.CodePages" Version="4.6.0" />
  </ItemGroup>

  <ItemGroup Condition=" '$(TargetFramework)' != 'netstandard2.1' ">
=======
    <PackageReference Include="System.Runtime.CompilerServices.Unsafe" Version="4.7.0" />
    <PackageReference Include="System.Text.Encoding.CodePages" Version="4.7.0" />
>>>>>>> 73d4430a
    <PackageReference Include="System.Memory" Version="4.5.3" />
  </ItemGroup>
</Project><|MERGE_RESOLUTION|>--- conflicted
+++ resolved
@@ -25,15 +25,10 @@
   </PropertyGroup>
 
   <ItemGroup>
-<<<<<<< HEAD
-    <PackageReference Include="System.Text.Encoding.CodePages" Version="4.6.0" />
+    <PackageReference Include="System.Text.Encoding.CodePages" Version="4.7.0" />
   </ItemGroup>
 
   <ItemGroup Condition=" '$(TargetFramework)' != 'netstandard2.1' ">
-=======
-    <PackageReference Include="System.Runtime.CompilerServices.Unsafe" Version="4.7.0" />
-    <PackageReference Include="System.Text.Encoding.CodePages" Version="4.7.0" />
->>>>>>> 73d4430a
     <PackageReference Include="System.Memory" Version="4.5.3" />
   </ItemGroup>
 </Project>