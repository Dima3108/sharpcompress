--- conflicted
+++ resolved
@@ -35,29 +35,14 @@
             this IWritableArchive writableArchive,
             string filePath, string searchPattern = "*.*", SearchOption searchOption = SearchOption.AllDirectories)
         {
-<<<<<<< HEAD
             using (writableArchive.PauseEntryRebuilding())
             {
-#if NET35
-                foreach (var path in Directory.GetFiles(filePath, searchPattern, searchOption))
-#else
                 foreach (var path in Directory.EnumerateFiles(filePath, searchPattern, searchOption))
-#endif
                 {
                     var fileInfo = new FileInfo(path);
-                    writableArchive.AddEntry(path.Substring(filePath.Length),
-                                             fileInfo.OpenRead(),
-                                             true,
-                                             fileInfo.Length,
-                                             fileInfo.LastWriteTime);
+                    writableArchive.AddEntry(path.Substring(filePath.Length), fileInfo.OpenRead(), true, fileInfo.Length,
+                                            fileInfo.LastWriteTime);
                 }
-=======
-            foreach (var path in Directory.EnumerateFiles(filePath, searchPattern, searchOption))
-            {
-                var fileInfo = new FileInfo(path);
-                writableArchive.AddEntry(path.Substring(filePath.Length), fileInfo.OpenRead(), true, fileInfo.Length,
-                                         fileInfo.LastWriteTime);
->>>>>>> 9540b01b
             }
         }
         public static IArchiveEntry AddEntry(this IWritableArchive writableArchive, string key, FileInfo fileInfo)
