--- conflicted
+++ resolved
@@ -92,35 +92,23 @@
                                                   : (long)Header.UncompressedSize);
                     }
                 case ZipCompressionMethod.PPMd:
-<<<<<<< HEAD
-                {
-                    var props = new byte[2];
-                    stream.ReadFully(props);
-                    return new PpmdStream(new PpmdProperties(props), stream, false);
-                }
-                case ZipCompressionMethod.WinzipAes:
-                {
-                    ExtraData? data = Header.Extra.SingleOrDefault(x => x.Type == ExtraDataType.WinZipAes);
-                    if (data is null)
-=======
->>>>>>> faf1a9f7
                     {
                         var props = new byte[2];
                         stream.ReadFully(props);
                         return new PpmdStream(new PpmdProperties(props), stream, false);
                     }
                 case ZipCompressionMethod.WinzipAes:
+                {
+                    ExtraData? data = Header.Extra.SingleOrDefault(x => x.Type == ExtraDataType.WinZipAes);
+                    if (data is null)
                     {
-                        ExtraData data = Header.Extra.Where(x => x.Type == ExtraDataType.WinZipAes).SingleOrDefault();
-                        if (data is null)
-                        {
-                            throw new InvalidFormatException("No Winzip AES extra data found.");
-                        }
-                        if (data.Length != 7)
-                        {
-                            throw new InvalidFormatException("Winzip data length is not 7.");
-                        }
-                        ushort compressedMethod = BinaryPrimitives.ReadUInt16LittleEndian(data.DataBytes);
+                        throw new InvalidFormatException("No Winzip AES extra data found.");
+                    }
+                    if (data.Length != 7)
+                    {
+                        throw new InvalidFormatException("Winzip data length is not 7.");
+                    }
+                    ushort compressedMethod = BinaryPrimitives.ReadUInt16LittleEndian(data.DataBytes);
 
                         if (compressedMethod != 0x01 && compressedMethod != 0x02)
                         {
