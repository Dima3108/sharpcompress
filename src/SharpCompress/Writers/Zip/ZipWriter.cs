--- conflicted
+++ resolved
@@ -163,16 +163,10 @@
             var explicitZipCompressionInfo = ToZipCompressionMethod(zipWriterEntryOptions.CompressionType ?? compressionType);
             byte[] encodedFilename = WriterOptions.ArchiveEncoding.Encode(filename);
 
-<<<<<<< HEAD
-            // TODO: Use stackalloc when we exclusively support netstandard2.1 or higher
-            using var intBuf = MemoryPool<byte>.Shared.Rent(4);
-            BinaryPrimitives.WriteUInt32LittleEndian(intBuf.Memory.Span, ZipHeaderFactory.ENTRY_HEADER_BYTES);
-            await OutputStream.WriteAsync(intBuf.Memory.Slice(0,4), cancellationToken);
-=======
-            Span<byte> intBuf = stackalloc byte[4];
-            BinaryPrimitives.WriteUInt32LittleEndian(intBuf, ZipHeaderFactory.ENTRY_HEADER_BYTES);
-            OutputStream.Write(intBuf);
->>>>>>> 403baf05
+            using var buffer = MemoryPool<byte>.Shared.Rent(4);
+            var intBuf = buffer.Memory.Slice(0, 4);
+            BinaryPrimitives.WriteUInt32LittleEndian(intBuf.Span, ZipHeaderFactory.ENTRY_HEADER_BYTES);
+            await OutputStream.WriteAsync(intBuf, cancellationToken);
             if (explicitZipCompressionInfo == ZipCompressionMethod.Deflate)
             {
                 if (OutputStream.CanSeek && useZip64)
@@ -208,21 +202,12 @@
                 }
             }
 
-<<<<<<< HEAD
-            BinaryPrimitives.WriteUInt16LittleEndian(intBuf.Memory.Span, (ushort)flags);
-            await OutputStream.WriteAsync(intBuf.Memory.Slice(0,2), cancellationToken);
-            BinaryPrimitives.WriteUInt16LittleEndian(intBuf.Memory.Span, (ushort)explicitZipCompressionInfo);
-            await OutputStream.WriteAsync(intBuf.Memory.Slice(0,2), cancellationToken); // zipping method
-            BinaryPrimitives.WriteUInt32LittleEndian(intBuf.Memory.Span, zipWriterEntryOptions.ModificationDateTime.DateTimeToDosTime());
-            await OutputStream.WriteAsync(intBuf.Memory.Slice(0,4), cancellationToken);
-=======
-            BinaryPrimitives.WriteUInt16LittleEndian(intBuf, (ushort)flags);
-            OutputStream.Write(intBuf.Slice(0, 2));
-            BinaryPrimitives.WriteUInt16LittleEndian(intBuf, (ushort)explicitZipCompressionInfo);
-            OutputStream.Write(intBuf.Slice(0, 2)); // zipping method
-            BinaryPrimitives.WriteUInt32LittleEndian(intBuf, zipWriterEntryOptions.ModificationDateTime.DateTimeToDosTime());
-            OutputStream.Write(intBuf);
->>>>>>> 403baf05
+            BinaryPrimitives.WriteUInt16LittleEndian(intBuf.Span, (ushort)flags);
+            await OutputStream.WriteAsync(intBuf.Slice(0,2), cancellationToken);
+            BinaryPrimitives.WriteUInt16LittleEndian(intBuf.Span, (ushort)explicitZipCompressionInfo);
+            await OutputStream.WriteAsync(intBuf.Slice(0,2), cancellationToken); // zipping method
+            BinaryPrimitives.WriteUInt32LittleEndian(intBuf.Span, zipWriterEntryOptions.ModificationDateTime.DateTimeToDosTime());
+            await OutputStream.WriteAsync(intBuf, cancellationToken);
 
             // zipping date and time
             using var buf2 = MemoryPool<byte>.Shared.Rent(12);
@@ -230,13 +215,8 @@
             await OutputStream.WriteAsync(buf2.Memory.Slice(0, 12), cancellationToken);
 
             // unused CRC, un/compressed size, updated later
-<<<<<<< HEAD
-            BinaryPrimitives.WriteUInt16LittleEndian(intBuf.Memory.Span, (ushort)encodedFilename.Length);
-            await OutputStream.WriteAsync(intBuf.Memory.Slice(0,2), cancellationToken);// filename length
-=======
-            BinaryPrimitives.WriteUInt16LittleEndian(intBuf, (ushort)encodedFilename.Length);
-            OutputStream.Write(intBuf.Slice(0, 2)); // filename length
->>>>>>> 403baf05
+            BinaryPrimitives.WriteUInt16LittleEndian(intBuf.Span, (ushort)encodedFilename.Length);
+            await OutputStream.WriteAsync(intBuf.Slice(0,2), cancellationToken);// filename length
 
             var extralength = 0;
             if (OutputStream.CanSeek && useZip64)
@@ -244,15 +224,9 @@
                 extralength = 2 + 2 + 8 + 8;
             }
 
-<<<<<<< HEAD
-            BinaryPrimitives.WriteUInt16LittleEndian(intBuf.Memory.Span, (ushort)extralength);
-            await OutputStream.WriteAsync(intBuf.Memory.Slice(0,2), cancellationToken);// extra length
+            BinaryPrimitives.WriteUInt16LittleEndian(intBuf.Span, (ushort)extralength);
+            await OutputStream.WriteAsync(intBuf.Slice(0,2), cancellationToken);// extra length
             await OutputStream.WriteAsync(encodedFilename.AsMemory(), cancellationToken);
-=======
-            BinaryPrimitives.WriteUInt16LittleEndian(intBuf, (ushort)extralength);
-            OutputStream.Write(intBuf.Slice(0, 2)); // extra length
-            OutputStream.Write(encodedFilename, 0, encodedFilename.Length);
->>>>>>> 403baf05
 
             if (extralength != 0)
             {
@@ -267,23 +241,14 @@
 
         private async Task WriteFooterAsync(uint crc, uint compressed, uint uncompressed)
         {
-<<<<<<< HEAD
-            using var intBuf = MemoryPool<byte>.Shared.Rent(4);
-            BinaryPrimitives.WriteUInt32LittleEndian(intBuf.Memory.Span, crc);
-            await OutputStream.WriteAsync(intBuf.Memory.Slice(0, 4));
-            BinaryPrimitives.WriteUInt32LittleEndian(intBuf.Memory.Span, compressed);
-            await OutputStream.WriteAsync(intBuf.Memory.Slice(0, 4));
-            BinaryPrimitives.WriteUInt32LittleEndian(intBuf.Memory.Span, uncompressed);
-            await OutputStream.WriteAsync(intBuf.Memory.Slice(0, 4));
-=======
-            Span<byte> intBuf = stackalloc byte[4];
-            BinaryPrimitives.WriteUInt32LittleEndian(intBuf, crc);
-            OutputStream.Write(intBuf);
-            BinaryPrimitives.WriteUInt32LittleEndian(intBuf, compressed);
-            OutputStream.Write(intBuf);
-            BinaryPrimitives.WriteUInt32LittleEndian(intBuf, uncompressed);
-            OutputStream.Write(intBuf);
->>>>>>> 403baf05
+            using var buffer = MemoryPool<byte>.Shared.Rent(4);
+            var intBuf = buffer.Memory.Slice(0, 4);
+            BinaryPrimitives.WriteUInt32LittleEndian(intBuf.Span, crc);
+            await OutputStream.WriteAsync(intBuf);
+            BinaryPrimitives.WriteUInt32LittleEndian(intBuf.Span, compressed);
+            await OutputStream.WriteAsync(intBuf);
+            BinaryPrimitives.WriteUInt32LittleEndian(intBuf.Span, uncompressed);
+            await OutputStream.WriteAsync(intBuf);
         }
 
         private async Task WriteEndRecordAsync(ulong size)
@@ -294,130 +259,77 @@
             var sizevalue = size >= uint.MaxValue ? uint.MaxValue : (uint)size;
             var streampositionvalue = streamPosition >= uint.MaxValue ? uint.MaxValue : (uint)streamPosition;
 
-<<<<<<< HEAD
-            using var intBuf = MemoryPool<byte>.Shared.Rent(8);
-=======
-            Span<byte> intBuf = stackalloc byte[8];
->>>>>>> 403baf05
+            using var buffer = MemoryPool<byte>.Shared.Rent(8);
+            var intBuf = buffer.Memory.Slice(0, 8);
             if (zip64)
             {
                 var recordlen = 2 + 2 + 4 + 4 + 8 + 8 + 8 + 8;
 
                 // Write zip64 end of central directory record
-<<<<<<< HEAD
-                var s = intBuf.Memory.Slice(0, 4);
+                var s = intBuf.Slice(0, 4);
                 s.Span[0] = 80;
                 s.Span[1] = 75;
                 s.Span[2] = 6;
                 s.Span[3] = 6;
                 await OutputStream.WriteAsync(s);
 
-                BinaryPrimitives.WriteUInt64LittleEndian(intBuf.Memory.Span, (ulong)recordlen);
-                await OutputStream.WriteAsync(intBuf.Memory.Slice(0,8));// Size of zip64 end of central directory record
-                BinaryPrimitives.WriteUInt16LittleEndian(intBuf.Memory.Span, 0);
-                await OutputStream.WriteAsync(intBuf.Memory.Slice(0, 2)); // Made by
-                BinaryPrimitives.WriteUInt16LittleEndian(intBuf.Memory.Span, 45);
-                await OutputStream.WriteAsync(intBuf.Memory.Slice(0, 2)); // Version needed
-
-                intBuf.Memory.Span.Clear();
-                await OutputStream.WriteAsync(intBuf.Memory.Slice(0, 4));  // Disk number
-                await OutputStream.WriteAsync(intBuf.Memory.Slice(0, 4));  // Central dir disk
+                BinaryPrimitives.WriteUInt64LittleEndian(intBuf.Span, (ulong)recordlen);
+                await OutputStream.WriteAsync(intBuf.Slice(0,8));// Size of zip64 end of central directory record
+                BinaryPrimitives.WriteUInt16LittleEndian(intBuf.Span, 45);
+                await OutputStream.WriteAsync(intBuf.Slice(0, 2)); // Made by
+                BinaryPrimitives.WriteUInt16LittleEndian(intBuf.Span, 45);
+                await OutputStream.WriteAsync(intBuf.Slice(0, 2)); // Version needed
+
+                BinaryPrimitives.WriteUInt32LittleEndian(intBuf.Span, 0);
+                await OutputStream.WriteAsync(intBuf.Slice(0, 4));  // Disk number
+                await OutputStream.WriteAsync(intBuf.Slice(0, 4));  // Central dir disk
 
                 // TODO: entries.Count is int, so max 2^31 files
-                BinaryPrimitives.WriteUInt64LittleEndian(intBuf.Memory.Span, (ulong)entries.Count);
-                await OutputStream.WriteAsync(intBuf.Memory.Slice(0,8)); // Entries in this disk
-                await OutputStream.WriteAsync(intBuf.Memory.Slice(0,8)); // Total entries
-                BinaryPrimitives.WriteUInt64LittleEndian(intBuf.Memory.Span, size);
-                await OutputStream.WriteAsync(intBuf.Memory.Slice(0,8)); // Central Directory size
-                BinaryPrimitives.WriteUInt64LittleEndian(intBuf.Memory.Span, (ulong)streamPosition);
-                await OutputStream.WriteAsync(intBuf.Memory.Slice(0,8)); // Disk offset
+                BinaryPrimitives.WriteUInt64LittleEndian(intBuf.Span, (ulong)entries.Count);
+                await OutputStream.WriteAsync(intBuf); // Entries in this disk
+                await OutputStream.WriteAsync(intBuf); // Total entries
+                BinaryPrimitives.WriteUInt64LittleEndian(intBuf.Span, size);
+                await OutputStream.WriteAsync(intBuf); // Central Directory size
+                BinaryPrimitives.WriteUInt64LittleEndian(intBuf.Span, (ulong)streamPosition);
+                await OutputStream.WriteAsync(intBuf); // Disk offset
 
                 // Write zip64 end of central directory locator
-                s = intBuf.Memory.Slice(0, 4);
+                s = intBuf.Slice(0, 4);
                 s.Span[0] = 80;
                 s.Span[1] = 75;
                 s.Span[2] = 6;
                 s.Span[3] = 7;
                 await OutputStream.WriteAsync(s);
 
-                BinaryPrimitives.WriteUInt32LittleEndian(intBuf.Memory.Span, 0);
-                await OutputStream.WriteAsync(intBuf.Memory.Slice(0, 4)); // Entry disk
-                BinaryPrimitives.WriteUInt64LittleEndian(intBuf.Memory.Span, (ulong)streamPosition + size);
-                await OutputStream.WriteAsync(intBuf.Memory.Slice(0,8)); // Offset to the zip64 central directory
-                BinaryPrimitives.WriteUInt32LittleEndian(intBuf.Memory.Span, 0);
-                await OutputStream.WriteAsync(intBuf.Memory.Slice(0, 4)); // Number of disks
-=======
-                OutputStream.Write(stackalloc byte[] { 80, 75, 6, 6 });
-
-                BinaryPrimitives.WriteUInt64LittleEndian(intBuf, (ulong)recordlen);
-                OutputStream.Write(intBuf); // Size of zip64 end of central directory record
-                BinaryPrimitives.WriteUInt16LittleEndian(intBuf, 45);
-                OutputStream.Write(intBuf.Slice(0, 2)); // Made by
-                BinaryPrimitives.WriteUInt16LittleEndian(intBuf, 45);
-                OutputStream.Write(intBuf.Slice(0, 2)); // Version needed
-
-                BinaryPrimitives.WriteUInt32LittleEndian(intBuf, 0);
-                OutputStream.Write(intBuf.Slice(0, 4)); // Disk number
-                OutputStream.Write(intBuf.Slice(0, 4)); // Central dir disk
-
-                // TODO: entries.Count is int, so max 2^31 files
-                BinaryPrimitives.WriteUInt64LittleEndian(intBuf, (ulong)entries.Count);
-                OutputStream.Write(intBuf); // Entries in this disk
-                OutputStream.Write(intBuf); // Total entries
-                BinaryPrimitives.WriteUInt64LittleEndian(intBuf, size);
-                OutputStream.Write(intBuf); // Central Directory size
-                BinaryPrimitives.WriteUInt64LittleEndian(intBuf, (ulong)streamPosition);
-                OutputStream.Write(intBuf); // Disk offset
-
-                // Write zip64 end of central directory locator
-                OutputStream.Write(stackalloc byte[] { 80, 75, 6, 7 });
-
-                BinaryPrimitives.WriteUInt32LittleEndian(intBuf, 0);
-                OutputStream.Write(intBuf.Slice(0, 4)); // Entry disk
-                BinaryPrimitives.WriteUInt64LittleEndian(intBuf, (ulong)streamPosition + size);
-                OutputStream.Write(intBuf); // Offset to the zip64 central directory
-                BinaryPrimitives.WriteUInt32LittleEndian(intBuf, 1);
-                OutputStream.Write(intBuf.Slice(0, 4)); // Number of disks
->>>>>>> 403baf05
+                BinaryPrimitives.WriteUInt32LittleEndian(intBuf.Span, 0);
+                await OutputStream.WriteAsync(intBuf.Slice(0, 4)); // Entry disk
+                BinaryPrimitives.WriteUInt64LittleEndian(intBuf.Span, (ulong)streamPosition + size);
+                await OutputStream.WriteAsync(intBuf); // Offset to the zip64 central directory
+                BinaryPrimitives.WriteUInt32LittleEndian(intBuf.Span, 1);
+                await OutputStream.WriteAsync(intBuf.Slice(0, 4)); // Number of disks
 
                 streamPosition += recordlen + (4 + 4 + 8 + 4);
                 streampositionvalue = streamPosition >= uint.MaxValue ? uint.MaxValue : (uint)streampositionvalue;
             }
 
             // Write normal end of central directory record
-<<<<<<< HEAD
-            intBuf.Memory.Span.Clear();
-            var x = intBuf.Memory.Slice(0, 4);
-            x.Span[0] = 80;
-            x.Span[1] = 75;
-            x.Span[2] = 5;
-            x.Span[3] = 6;
-            await OutputStream.WriteAsync(intBuf.Memory.Slice(0,8));
-            BinaryPrimitives.WriteUInt16LittleEndian(intBuf.Memory.Span, (ushort)entries.Count);
-            await OutputStream.WriteAsync(intBuf.Memory.Slice(0, 2));
-            await OutputStream.WriteAsync(intBuf.Memory.Slice(0, 2));//TODO: this is twice?
-            BinaryPrimitives.WriteUInt32LittleEndian(intBuf.Memory.Span, sizevalue);
-            await OutputStream.WriteAsync(intBuf.Memory.Slice(0, 4));
-            BinaryPrimitives.WriteUInt32LittleEndian(intBuf.Memory.Span, streampositionvalue);
-            await OutputStream.WriteAsync(intBuf.Memory.Slice(0, 4));
+            intBuf.Span.Clear();
+            intBuf.Span[0] = 80;
+            intBuf.Span[1] = 75;
+            intBuf.Span[2] = 5;
+            intBuf.Span[3] = 6;
+            await OutputStream.WriteAsync(intBuf);
+            BinaryPrimitives.WriteUInt16LittleEndian(intBuf.Span, (ushort)entries.Count);
+            await OutputStream.WriteAsync(intBuf.Slice(0, 2));
+            await OutputStream.WriteAsync(intBuf.Slice(0, 2));//TODO: this is twice?
+            BinaryPrimitives.WriteUInt32LittleEndian(intBuf.Span, sizevalue);
+            await OutputStream.WriteAsync(intBuf.Slice(0, 4));
+            BinaryPrimitives.WriteUInt32LittleEndian(intBuf.Span, streampositionvalue);
+            await OutputStream.WriteAsync(intBuf.Slice(0, 4));
             byte[] encodedComment = WriterOptions.ArchiveEncoding.Encode(zipComment);
-            BinaryPrimitives.WriteUInt16LittleEndian(intBuf.Memory.Span, (ushort)encodedComment.Length);
-            await OutputStream.WriteAsync(intBuf.Memory.Slice(0, 2));
+            BinaryPrimitives.WriteUInt16LittleEndian(intBuf.Span, (ushort)encodedComment.Length);
+            await OutputStream.WriteAsync(intBuf.Slice(0, 2));
             await OutputStream.WriteAsync(encodedComment.AsMemory());
-=======
-            OutputStream.Write(stackalloc byte[] { 80, 75, 5, 6, 0, 0, 0, 0 });
-            BinaryPrimitives.WriteUInt16LittleEndian(intBuf, (ushort)entries.Count);
-            OutputStream.Write(intBuf.Slice(0, 2));
-            OutputStream.Write(intBuf.Slice(0, 2));
-            BinaryPrimitives.WriteUInt32LittleEndian(intBuf, sizevalue);
-            OutputStream.Write(intBuf.Slice(0, 4));
-            BinaryPrimitives.WriteUInt32LittleEndian(intBuf, streampositionvalue);
-            OutputStream.Write(intBuf.Slice(0, 4));
-            byte[] encodedComment = WriterOptions.ArchiveEncoding.Encode(zipComment);
-            BinaryPrimitives.WriteUInt16LittleEndian(intBuf, (ushort)encodedComment.Length);
-            OutputStream.Write(intBuf.Slice(0, 2));
-            OutputStream.Write(encodedComment, 0, encodedComment.Length);
->>>>>>> 403baf05
         }
 
         #region Nested type: ZipWritingStream
@@ -561,26 +473,7 @@
 
                     originalStream.Position = (long)(entry.HeaderOffset + 14);
 
-<<<<<<< HEAD
                     await writer.WriteFooterAsync(entry.Crc, compressedvalue, decompressedvalue);
-=======
-                        // If we have pre-allocated space for zip64 data,
-                        // fill it out, even if it is not required
-                        if (entry.Zip64HeaderOffset != 0)
-                        {
-                            originalStream.Position = (long)(entry.HeaderOffset + entry.Zip64HeaderOffset);
-                            Span<byte> intBuf = stackalloc byte[8];
-                            BinaryPrimitives.WriteUInt16LittleEndian(intBuf, 0x0001);
-                            originalStream.Write(intBuf.Slice(0, 2));
-                            BinaryPrimitives.WriteUInt16LittleEndian(intBuf, 8 + 8);
-                            originalStream.Write(intBuf.Slice(0, 2));
-
-                            BinaryPrimitives.WriteUInt64LittleEndian(intBuf, entry.Decompressed);
-                            originalStream.Write(intBuf);
-                            BinaryPrimitives.WriteUInt64LittleEndian(intBuf, entry.Compressed);
-                            originalStream.Write(intBuf);
-                        }
->>>>>>> 403baf05
 
                     // Ideally, we should not throw from Dispose()
                     // We should not get here as the Write call checks the limits
@@ -615,26 +508,17 @@
                     // but we cannot as it does not hold the zip64 values
                     // Throwing an exception until the zip specification is clarified
 
-<<<<<<< HEAD
                     // Ideally, we should not throw from Dispose()
                     // We should not get here as the Write call checks the limits
                     if (zip64)
                     {
                         throw new NotSupportedException("Streams larger than 4GiB are not supported for non-seekable streams");
-=======
-                        Span<byte> intBuf = stackalloc byte[4];
-                        BinaryPrimitives.WriteUInt32LittleEndian(intBuf, ZipHeaderFactory.POST_DATA_DESCRIPTOR);
-                        originalStream.Write(intBuf);
-                        writer.WriteFooter(entry.Crc,
-                                           compressedvalue,
-                                           decompressedvalue);
-                        writer.streamPosition += (long)entry.Compressed + 16;
->>>>>>> 403baf05
-                    }
-
-                    using var intBuf = MemoryPool<byte>.Shared.Rent(4);
-                    BinaryPrimitives.WriteUInt32LittleEndian(intBuf.Memory.Span, ZipHeaderFactory.POST_DATA_DESCRIPTOR);
-                    await originalStream.WriteAsync(intBuf.Memory.Slice(0,4));
+                    }
+
+                    using var buffer = MemoryPool<byte>.Shared.Rent(4);
+                    var intBuf = buffer.Memory.Slice(0, 4);
+                    BinaryPrimitives.WriteUInt32LittleEndian(intBuf.Span, ZipHeaderFactory.POST_DATA_DESCRIPTOR);
+                    await originalStream.WriteAsync(intBuf);
                     await writer.WriteFooterAsync(entry.Crc,
                                             compressedvalue,
                                             decompressedvalue);
