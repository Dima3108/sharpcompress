--- conflicted
+++ resolved
@@ -112,7 +112,6 @@
     //"7Zip.BZip2.split.007"
 
     [Fact]
-<<<<<<< HEAD
     public void SevenZipArchive_ZSTD_StreamRead() => ArchiveStreamRead("7Zip.ZSTD.7z");
 
     [Fact]
@@ -134,11 +133,9 @@
         );
 
 
-=======
     public void SevenZipArchive_Delta_FileRead() => ArchiveFileRead("7Zip.delta.7z");
 
     [Fact]
     public void SevenZipArchive_Delta_Distance() =>
         ArchiveDeltaDistanceRead("7Zip.delta.distance.7z");
->>>>>>> 14ce479a
 }